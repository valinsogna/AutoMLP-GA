"""Entry point to evolving the neural network. Start here."""
import logging
from optimizer import Optimizer
from tqdm import tqdm
import matplotlib.pyplot as plt
import os
import datetime
import numpy as np
import argparse
import pickle
from utils import save_and_plot_results

# Create a unique directory to save results
timestamp = datetime.datetime.now().strftime("%Y%m%d-%H%M%S")
result_dir = os.path.join("results", f"run_{timestamp}")
os.makedirs(result_dir, exist_ok=True)

# Setup logging inside the generate function after result_dir is created
log_file = os.path.join(result_dir, 'log.txt')
logging.basicConfig(
    format='%(asctime)s - %(levelname)s - %(message)s',
    datefmt='%m/%d/%Y %I:%M:%S %p',
    level=logging.INFO,
    filename=log_file
)

def train_networks(networks, dataset, debug=False):
    """Train each network.

    Args:
        networks (list): Current population of networks
        dataset (str): Dataset to use for training/evaluating
    """
    pbar = tqdm(total=len(networks))
    for network in networks:
        if debug:
            print(f"Training network {networks.index(network)+1}/{len(networks)}")
        network.train(dataset, debug=debug)
        pbar.update(1)
    pbar.close()

def get_average_accuracy(networks):
    """Get the average accuracy for a group of networks.

    Args:
        networks (list): List of networks

    Returns:
        float: The average accuracy of a population of networks.
    """
    total_accuracy = 0
    for network in networks:
        total_accuracy += network.accuracy

    return total_accuracy / len(networks)

def generate(generations, population, nn_param_choices, dataset, debug=False):
    """Generate a network with the genetic algorithm.

    Args:
        generations (int): Number of times to evole the population
        population (int): Number of networks in each generation
        nn_param_choices (dict): Parameter choices for networks
        dataset (str): Dataset to use for training/evaluating
    """
    # Data collection for plots
    avg_fitness_over_generations = []
    best_fitness_over_generations = []
    fitness_values_each_generation = []  # For diversity plot
    neuron_distribution = []  # parameter distribution plot
    layer_distribution = []  # parameter distribution plot
    activation_distribution = []  # parameter distribution plot
    optimizer_distribution = []  # parameter distribution plot
    lr_scheduler_distribution = []  # parameter distribution plot
    initial_lr_distribution = []  # parameter distribution plot

    optimizer = Optimizer(nn_param_choices)
    networks = optimizer.create_population(population, debug=debug)

    # Evolve the generation.
    for i in range(generations):
        logging.info("***Doing generation %d of %d***" % (i + 1, generations))

        # Train and get accuracy for networks.
        train_networks(networks, dataset, debug=debug)

        # Record data for plots
        average_accuracy = get_average_accuracy(networks)
        avg_fitness_over_generations.append(average_accuracy)

        best_network = max(networks, key=lambda net: net.accuracy)
        best_fitness_over_generations.append(best_network.accuracy)

        # Print out the average accuracy each generation.
        logging.info("Generation average: %.2f%%" % (average_accuracy * 100))
        logging.info('-'*80)

        # Collect data for plots
        fitness_values_each_generation.append([net.accuracy for net in networks])

        neuron_distribution.append([net.network['nb_neurons'] for net in networks])
        layer_distribution.append([net.network['nb_layers'] for net in networks])
        activation_distribution.append([net.network['activation'] for net in networks])
        optimizer_distribution.append([net.network['optimizer'] for net in networks])
        lr_scheduler_distribution.append([net.network['lr_scheduler'] for net in networks])
        initial_lr_distribution.append([net.network['initial_lr'] for net in networks])

        # Evolve, except on the last iteration.
        if i != generations - 1:
            networks = optimizer.evolve(networks)

    # Sort our final population.
    networks = sorted(networks, key=lambda x: x.accuracy, reverse=True)

<<<<<<< HEAD
    diversity = [np.std(fitness) for fitness in fitness_values_each_generation]

    distributions = {
        'avg_fitness_over_generations': avg_fitness_over_generations,
        'best_fitness_over_generations': best_fitness_over_generations,
        'fitness_values_each_generation': fitness_values_each_generation,
        'diversity': diversity,
        'neuron_distribution': neuron_distribution,
        'layer_distribution': layer_distribution,
        'activation_distribution': activation_distribution,
        'optimizer_distribution': optimizer_distribution,
        'lr_scheduler_distribution': lr_scheduler_distribution,
        'initial_lr_distribution': initial_lr_distribution
    }

    # External function to save results and plot distributions
    save_and_plot_results(networks, distributions, result_dir, generations)
=======
    # Save network architectures to file in txt followd by the fitness value
    with open(os.path.join(result_dir, 'network_architectures.txt'), 'w') as f:
        for network in networks:
            f.write(str(network.network) + '\n')
            f.write(str(network.accuracy) + '\n')
            f.write('-'*80 + '\n')
>>>>>>> dd2d4b95
    
    # Print out the top 10% networks.
    if len(networks) < 10:
        print_networks(networks)
    else:
        print_networks(networks[:int(len(networks)/10)])



def print_networks(networks):
    """Print a list of networks.

    Args:
        networks (list): The population of networks
    """
    logging.info('-'*80)
    logging.info("Printing top 10% networks:")
    #print(len(networks))
    #print(networks)
    for network in networks:
        network.print_network()

def main():
    """Evolve a network."""
    # Parse command line arguments
    parser = argparse.ArgumentParser(description='Evolve a network.')
    parser.add_argument('--gen', type=int, default=10, help='Number of generations to evolve.')
    parser.add_argument('--pop', type=int, default=20, help='Population size in each generation.')
    args = parser.parse_args()

    generations = args.gen  # Number of times to evolve the population.
    population = args.pop  # Number of networks in each generation.
    dataset = 'mnist'  # Use MNIST dataset

    nn_param_choices = {
        'nb_neurons': [128, 256, 384, 512, 640, 768, 896, 1024],
        'nb_layers': [1, 2, 3, 4, 5, 6],
        'activation': ['ReLU', 'ELU', 'Tanh', 'LeakyReLU', 'Sigmoid'],
        'optimizer': ['adam', 'adamw', 'sgd', 'rmsprop'],
        'lr_scheduler': ['cosine', 'exponential', 'linear', 'none'],
        'initial_lr': [0.1, 0.01, 0.001, 0.0003, 0.0001],
        'batch_size': [32, 64, 128, 256],
        'dropout': [0, 0.1, 0.2, 0.3, 0.4]
    }

    logging.info("Evolution in %d generations with population %d" % (generations, population))

    generate(generations, population, nn_param_choices, dataset, debug=False)


if __name__ == '__main__':
    main()<|MERGE_RESOLUTION|>--- conflicted
+++ resolved
@@ -112,7 +112,6 @@
     # Sort our final population.
     networks = sorted(networks, key=lambda x: x.accuracy, reverse=True)
 
-<<<<<<< HEAD
     diversity = [np.std(fitness) for fitness in fitness_values_each_generation]
 
     distributions = {
@@ -130,14 +129,6 @@
 
     # External function to save results and plot distributions
     save_and_plot_results(networks, distributions, result_dir, generations)
-=======
-    # Save network architectures to file in txt followd by the fitness value
-    with open(os.path.join(result_dir, 'network_architectures.txt'), 'w') as f:
-        for network in networks:
-            f.write(str(network.network) + '\n')
-            f.write(str(network.accuracy) + '\n')
-            f.write('-'*80 + '\n')
->>>>>>> dd2d4b95
     
     # Print out the top 10% networks.
     if len(networks) < 10:
